--- conflicted
+++ resolved
@@ -129,11 +129,9 @@
     """)
 st.markdown("---")
 # --- END: "About Us" Section ---
-<<<<<<< HEAD
-
-=======
+
 print("I am a clever cat!!!!!!!!")
->>>>>>> 601eb812
+
 
 # --- Utility Functions ---
 def localize_to_auckland(dt):
